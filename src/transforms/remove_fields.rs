--- conflicted
+++ resolved
@@ -1,12 +1,7 @@
-<<<<<<< HEAD
-use crate::{
-    config::{DataType, GenerateConfig, TransformConfig, TransformContext, TransformDescription},
-    event::Lookup,
-=======
 use super::Transform;
 use crate::{
     config::{DataType, GenerateConfig, TransformConfig, TransformDescription},
->>>>>>> 8d68f999
+    event::Lookup,
     internal_events::{RemoveFieldsEventProcessed, RemoveFieldsFieldMissing},
     transforms::{FunctionTransform, Transform},
     Event,
@@ -43,17 +38,9 @@
 #[async_trait::async_trait]
 #[typetag::serde(name = "remove_fields")]
 impl TransformConfig for RemoveFieldsConfig {
-<<<<<<< HEAD
-    async fn build(&self, _cx: TransformContext) -> crate::Result<Transform> {
+    async fn build(&self) -> crate::Result<Transform> {
         RemoveFields::new(self.fields.clone(), self.drop_empty.unwrap_or(false))
             .map(Transform::function)
-=======
-    async fn build(&self) -> crate::Result<Box<dyn Transform>> {
-        Ok(Box::new(RemoveFields {
-            fields: self.fields.clone(),
-            drop_empty: self.drop_empty.unwrap_or(false),
-        }))
->>>>>>> 8d68f999
     }
 
     fn input_type(&self) -> DataType {
@@ -70,21 +57,8 @@
 }
 
 impl RemoveFields {
-<<<<<<< HEAD
     pub fn new(fields: Vec<Lookup>, drop_empty: bool) -> crate::Result<Self> {
-        let mut lookups = Vec::with_capacity(fields.len());
-        for field in fields {
-            let string = field.to_string(); // TODO: Step 6 of https://github.com/timberio/vector/blob/c4707947bd876a0ff7d7aa36717ae2b32b731593/rfcs/2020-05-25-more-usable-logevents.md#sales-pitch.
-            lookups.push(Lookup::try_from(string)?);
-        }
-        Ok(RemoveFields {
-            fields: lookups,
-            drop_empty,
-        })
-=======
-    pub fn new(fields: Vec<String>, drop_empty: bool) -> crate::Result<Self> {
         Ok(RemoveFields { fields, drop_empty })
->>>>>>> 8d68f999
     }
 }
 
